# Gameta

<<<<<<< HEAD
[![genius-systems](https://circleci.com/gh/genius-systems/gameta.svg?style=svg)](https://circleci.com/gh/genius-systems/gameta)

Gameta is a powerful CLI tool that helps you to manage 
[meta-repositories](https://genius-systems.github.io/gameta/metarepos) or 
[metarepos](https://genius-systems.github.io/gameta/metarepos). It allows 
you to create links to related repositories, make changes and sync them, and 
provides functionality to customise and apply other CLI commands to these 
repositories.
=======
Gameta is a powerful CLI tool that helps you build workspaces to manage your 
repositories and command-line scripts. It provides powerful parameter substitution 
capabilities to customise and execute your scripts, enabling you to become more 
productive.
>>>>>>> 2f6d4965

## What is Gameta?

Gameta is a play on the word gamete (reproductive cells), and similar to how
gametes form the building blocks for life, Gameta helps to manage the repositories 
and scripts that form the building blocks for developing more complex software. 

Gameta is build on a highly modular and extensible architecture that allows you to
customise and augment it to suit whatever your use case may be, hence the "meta" in
Gameta.

## System Requirements

Gameta requires Python 3.6+, it is designed to be multi-platform but currently is
only tested in Linux environments.

## Installation

Gameta can be easily installed and updated via pip:

```shell
$ pip install gameta  # install
$ pip install -U gameta  # update
```

## Getting Started

Getting started is really easy.

```shell
gameta init
```

Gameta will create a `.gameta` folder in the current working directory that stores
all your workspace configurations. The `.gameta` folder has the following structure:

```
.gameta
|--> .gameta  # File for storing Gameta configuration
|--> scripts  # Folder for storing Gameta scripts
|--> configs  # Folder for storing user-defined configurations
```

It will then attempt to extract relevant Version Control System (VCS) data from
all your repositories within that directory and populate the .gameta JSON file
within the `.gameta` folder.

```json
{
  "repositories": {
    "gameta": {
      "vcs": "git",
      "path": ".",
      "tags": ["metarepo"],
      "url": "https://github.com:genius-systems/gameta.git",
      "__metarepo__": true
    }
  }
}
```

If your workspace contains a `.gameta` folder and a `.gameta` JSON file, simply run
the following command to sync all linked repositories locally:

```shell
gameta sync
```

## Repository Management

Gameta aims to provide a unifying set of functionalities to manage repositories of
various kinds. It presently supports the following VCS system(s):

1. Git

For more details on the various repository management functionality, see the 
[Repository Management](https://genius-systems.github.io/gameta/user_guide/repositories/managing_repositories.md)
page.

### Adding a Repository

You should see another entry under the projects object within the .gameta file

```json
{
  "repositories": {
    "gameta": {
      "vcs": "git",
      "path": ".",
      "tags": ["metarepo"],
      "url": "git@github.com:genius-systems/gameta.git",
      "__metarepo__": true
    },
    "GitPython": {
      "vcs": "git",
      "path": "GitPython",
      "url": "https://github.com/gitpython-developers/GitPython.git",
      "__metarepo__": false
    }
  }
}
```

You should also see the repository cloned to the relative path specified.

## Command execution

Gameta provides a powerful CLI toolkit to execute commands on your repositories.
There are 2 ways this can be achieved:

1. Applying Gameta commands
2. Executing Gameta scripts

The difference between these 2 methods can be found in the 
[Commands vs Scripts](https://genius-systems.github.io/gameta/user_guide/commands/commands_vs_scripts.md)
page.

### Applying Gameta commands
Gameta commands are shell commands that support basic parameter substitution. 
These are intended for simple use-cases that do not require much command and 
parameter customisation. 

___
**Note**

Gameta commands only support the following parameter substitution methods:
1. Repository parameter substitution
2. Gameta constants substitution

See the 
[Parameter Substitution](https://genius-systems.github.io/gameta/user_guide/commands/parameter_substitution.md)
page for more details:
___

```shell
gameta apply -a -c "git fetch --all --tags --prune" -c "git merge"
```

The command above does the following to all repositories:

1. Fetches all git updates, tags and prunes redundant git artifacts.
2. Merge changes on the default branch.

Users can store Gameta commands and execute them.

```shell
# Adds a new Gameta command named 'update_source'
gameta cmd add \
  -n update_source \                              # Name of the command
  -d "Updates the source code of all projects" \  # Brief description of command
  -a \                                            # Applied to all repositories
  -c "git fetch --all --tags --prune" \           # Commands to be stored
  -c "git merge"                                  # Multi-line commands are added with multiple -c flags

# Executes this command
gameta exec -c update_source
```

See the 
[Applying Commands](https://genius-systems.github.io/gameta/user_guide/commands/applying_commands.md)
page for more information on using Gameta's command execution suite.

### Executing Gameta scripts

[Gameta Scripts](https://genius-systems.github.io/gameta/user_guide/commands/executing_scripts.md)
are the de facto way to handle complex shell operations. Coupled with Gameta's full 
[parameter substitution](https://genius-systems.github.io/gameta/user_guide/commands/parameter_substitution.md)
mechanism, Gameta Scripts are powerful execution tools to simplify a developer's 
workflow. 

Supposing one has this existing build script that builds a simple C++ programme:

```shell
#!/bin/bash

mkdir build && cd build
cmake ../ && make && make install
```

To utilise this script as a Gameta script, we must first register it:

```shell
# Register the script
gameta scripts register \
  -n build_script \         # Name of the script
  -c linux.build  \         # Category of the script
  -d "Builds on Linux" \    # A brief description of the script
  -l shell \                # Language that the script is written in
  -p current/path/to/script # Relative path where the script is currently stored
```

This will create a copy of the script in the `.gameta` folder under the scripts
folder:

```
.gameta
|--> .gameta  # File for storing Gameta configuration
|--> scripts  # Folder for storing Gameta scripts
     |--> linux
          |--> build
               |--> build_script.sh
|--> configs  # Folder for storing user-defined configurations
```

To execute this script, run the following command:

```shell
# Execute the script
gameta exec build_script
```

You can also leverage Gameta's powerful 
[parameter substitution](https://genius-systems.github.io/gameta/user_guide/commands/parameter_substitution.md)
functionality to customise the build script in the `.gameta/scripts/linux/build` 
folder for different purposes:

```shell
#!/bin/bash

mkdir build && cd build

# Update the script to accept a compiler_flags parameter
# to compile component with:
# 1. compiler_flags parameters
# 2. existing configuration stored as a Gameta constant existing_config
# 3. defaults to a standard build
cmake ../ {{ compiler_flags | existing_config | }} && make && make install
```

```shell
# Updates the Gameta script with a parameter for substitution
gameta scripts register \
  -n build_script \              # Name of the script
  -c linux.build  \              # Category of the script
  -d "Builds on Linux" \         # A brief description of the script
  -l shell \                     # Language that the script is written in
  --param compiler_flags,-DDEBUG # Registers the compiler_flags parameter with a default value

# Execute the script with user customised behaviour
gameta exec build_script -p compiler_flags=-DTEST_FLAG1,-DTEST_FLAG2

# Execute the script with default compiler_flags value (-DDEBUG)
gameta exec build_script

# Execute the script with existing_config Gameta constant value (-DDEBUG)
# If existing_config constant value does not exist, 
# then it defaults to the standard build
gameta exec build_script -p compiler_flags=None
```

## Leveraging Gameta

## Leveraging and Customising Gameta

Learn how to leverage on Gameta's capabilities in the 
[Use Cases](https://genius-systems.github.io/gameta/user_guide/applications/index.md) and  
[Best Practices](https://genius-systems.github.io/gameta/user_guide/applications/best_practices.md)
pages.

Also see the 
[Extending CLI Functionality](https://genius-systems.github.io/gameta/user_guide/customisation/extending_cli_functionality.md), 
[Adding VCS Systems](https://genius-systems.github.io/gameta/user_guide/customisation/adding_vcs_systems.md) and 
[Adding Scripting Languages](https://genius-systems.github.io/gameta/user_guide/customisation/adding_scripting_languages.md)
pages on how Gameta can be customised and extended.

## Documentation 

Documentation can be found at [Gameta Docs](https://genius-systems.github.io/gameta)<|MERGE_RESOLUTION|>--- conflicted
+++ resolved
@@ -1,20 +1,11 @@
 # Gameta
 
-<<<<<<< HEAD
 [![genius-systems](https://circleci.com/gh/genius-systems/gameta.svg?style=svg)](https://circleci.com/gh/genius-systems/gameta)
 
-Gameta is a powerful CLI tool that helps you to manage 
-[meta-repositories](https://genius-systems.github.io/gameta/metarepos) or 
-[metarepos](https://genius-systems.github.io/gameta/metarepos). It allows 
-you to create links to related repositories, make changes and sync them, and 
-provides functionality to customise and apply other CLI commands to these 
-repositories.
-=======
 Gameta is a powerful CLI tool that helps you build workspaces to manage your 
 repositories and command-line scripts. It provides powerful parameter substitution 
 capabilities to customise and execute your scripts, enabling you to become more 
 productive.
->>>>>>> 2f6d4965
 
 ## What is Gameta?
 
