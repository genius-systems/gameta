import json
import zipfile
from os.path import join, dirname, basename
from shutil import copyfile

from unittest import TestCase
from unittest.mock import patch

from click.testing import CliRunner

from gameta import __version__
from gameta.base import GametaContext
from gameta.init import init


class TestInit(TestCase):
    def setUp(self) -> None:
        self.maxDiff = None
        self.runner = CliRunner()
        self.init = init

    @patch('gameta.cli.click.Context.ensure_object')
    def test_init_with_default_values_folder_is_not_a_git_repo(self, mock_ensure_object):
        with self.runner.isolated_filesystem() as f:
            context = GametaContext()
            context.project_dir = f
            mock_ensure_object.return_value = context
            result = self.runner.invoke(self.init)
            self.assertEqual(result.exit_code, 1)
            self.assertEqual(
                result.output,
                f'Initialising metarepo in {f}\n'
                f"Error: {f} is not a valid git repo, initialise it with -g flag\n"
            )

    @patch('gameta.cli.click.Context.ensure_object')
    def test_init_with_git_folder_is_not_a_git_repo(self, mock_ensure_object):
        with self.runner.isolated_filesystem() as f:
            context = GametaContext()
            context.project_dir = f
            mock_ensure_object.return_value = context
            result = self.runner.invoke(self.init, ['--git'])
            self.assertEqual(result.exit_code, 0)
            self.assertEqual(
                result.output,
                f'Initialising metarepo in {f}\n'
                f'Initialising {f} as a git repository\n'
                f'Successfully initialised {basename(f)} as a metarepo\n'
            )
            with open(join(f, '.gameta'), 'r') as m:
                self.assertEqual(
                    json.load(m),
                    {
                        "version": __version__,
                        'repositories': {
                            basename(f): {
                                'path': '.',
                                'tags': ['metarepo'],
                                'url': None,
                                '__metarepo__': True
                            }
                        }
                    }
                )

    @patch('gameta.cli.click.Context.ensure_object')
    def test_init_with_default_values_folder_is_a_git_repo(self, mock_ensure_object):
        with self.runner.isolated_filesystem() as f:
            with zipfile.ZipFile(join(dirname(__file__), 'data', 'git.zip'), 'r') as template:
                template.extractall(f)
            context = GametaContext()
            context.project_dir = f
            context.load()
            mock_ensure_object.return_value = context
            result = self.runner.invoke(self.init)
            self.assertEqual(result.exit_code, 0)
            self.assertEqual(
                result.output,
                f'Initialising metarepo in {f}\n'
                f"Successfully initialised gameta as a metarepo\n"
            )
            with open(join(f, '.gameta'), 'r') as m:
                self.assertEqual(
                    json.load(m),
                    {
                        "version": __version__,
                        'repositories': {
                            'gameta': {
                                'path': '.',
                                'tags': ['metarepo'],
                                'url': 'git@github.com:genius-systems/gameta.git',
                                '__metarepo__': True
                            }
                        }
                    }
                )

    @patch('gameta.cli.click.Context.ensure_object')
    def test_init_with_default_values_folder_is_a_metarepo(self, mock_ensure_object):
        with self.runner.isolated_filesystem() as f:
            with zipfile.ZipFile(join(dirname(__file__), 'data', 'git.zip'), 'r') as template:
                template.extractall(f)
            copyfile(join(dirname(__file__), 'data', '.gameta'), join(f, '.gameta'))
            context = GametaContext()
            context.project_dir = f
            context.load()
            mock_ensure_object.return_value = context
            result = self.runner.invoke(self.init)
            self.assertEqual(result.exit_code, 0)
            self.assertEqual(
                result.output,
                f'Initialising metarepo in {f}\n'
                f"{f} is a metarepo, ignoring\n"
            )
            with open(join(f, '.gameta'), 'r') as m:
                self.assertEqual(
                    json.load(m),
                    {
                        "version": '0.3.0',
                        'repositories': {
                            'gameta': {
                                'path': '.',
                                'tags': ['metarepo'],
                                'url': 'git@github.com:genius-systems/gameta.git',
                                '__metarepo__': True
                            }
                        }
                    }
                )

    @patch('gameta.cli.click.Context.ensure_object')
    def test_init_with_overwrite_folder_is_a_metarepo(self, mock_ensure_object):
        with self.runner.isolated_filesystem() as f:
            with zipfile.ZipFile(join(dirname(__file__), 'data', 'git.zip'), 'r') as template:
                template.extractall(f)
            copyfile(join(dirname(__file__), 'data', '.gameta'), join(f, '.gameta'))
            context = GametaContext()
            context.project_dir = f
            context.load()
            mock_ensure_object.return_value = context
            result = self.runner.invoke(self.init, ['--overwrite'])
            self.assertEqual(result.exit_code, 0)
            self.assertEqual(
                result.output,
                f'Initialising metarepo in {f}\n'
                f"Successfully initialised gameta as a metarepo\n"
            )
            with open(join(f, '.gameta'), 'r') as m:
                self.assertEqual(
                    json.load(m),
                    {
                        "version": '0.3.0',
                        'repositories': {
                            'gameta': {
                                'path': '.',
                                'tags': ['metarepo'],
                                'url': 'git@github.com:genius-systems/gameta.git',
                                '__metarepo__': True
                            }
                        }
                    }
                )

    @patch('gameta.cli.click.Context.ensure_object')
    def test_init_does_not_clear_gitignore_file(self, mock_ensure_object):
        with self.runner.isolated_filesystem() as f:
            with zipfile.ZipFile(join(dirname(__file__), 'data', 'git.zip'), 'r') as template:
                template.extractall(f)
            copyfile(join(dirname(__file__), 'data', '.gitignore'), join(f, '.gitignore'))
            context = GametaContext()
            context.project_dir = f
            context.load()
            mock_ensure_object.return_value = context
            result = self.runner.invoke(self.init)
            self.assertEqual(result.exit_code, 0)
            self.assertEqual(
                result.output,
                f'Initialising metarepo in {f}\n'
                f"Successfully initialised gameta as a metarepo\n"
            )
            with open(join(f, '.gameta'), 'r') as m:
                self.assertEqual(
                    json.load(m),
                    {
                        "version": __version__,
                        'repositories': {
                            'gameta': {
                                'path': '.',
                                'tags': ['metarepo'],
                                'url': 'git@github.com:genius-systems/gameta.git',
                                '__metarepo__': True
                            }
                        }
                    }
                )
            with open(join(f, '.gitignore'), 'r') as m1:
                with open(join(dirname(__file__), 'data', '.gitignore'), 'r') as m2:
<<<<<<< HEAD
                    self.assertEqual(m1.read(), m2.read())
=======
                    self.assertEqual(m1.read(), m2.read())


class TestSync(TestCase):
    def setUp(self) -> None:
        self.maxDiff = None
        self.runner = CliRunner()
        self.sync = sync

    @patch('gameta.cli.click.Context.ensure_object')
    def test_sync_empty_meta_file(self, mock_ensure_object):
        with self.runner.isolated_filesystem() as f:
            with zipfile.ZipFile(join(dirname(__file__), 'data', 'git.zip'), 'r') as template:
                template.extractall(f)
            with open(join(f, '.meta'), 'w') as m:
                json.dump(
                    {
                        'projects': {},
                        "commands": {}
                    }, m
                )
            context = GametaContext()
            context.project_dir = f
            context.load()
            mock_ensure_object.return_value = context
            result = self.runner.invoke(self.sync)
            self.assertEqual(result.exit_code, 0)
            self.assertEqual(
                result.output,
                f'Syncing all child repositories in metarepo {f}\n'
            )

    @patch('gameta.cli.click.Context.ensure_object')
    def test_sync_all_repos(self, mock_ensure_object):
        with self.runner.isolated_filesystem() as f:
            with zipfile.ZipFile(join(dirname(__file__), 'data', 'git.zip'), 'r') as template:
                template.extractall(f)
            copyfile(join(dirname(__file__), 'data', '.meta_other_repos'), join(f, '.meta'))
            context = GametaContext()
            context.project_dir = f
            context.load()
            mock_ensure_object.return_value = context
            result = self.runner.invoke(self.sync)
            self.assertEqual(result.exit_code, 0)
            self.assertEqual(
                result.output,
                f'Syncing all child repositories in metarepo {f}\n'
                'Successfully synced GitPython to GitPython\n'
                'Successfully synced gitdb to core/gitdb\n'
            )
            self.assertCountEqual(listdir(f), ['GitPython', 'core', '.git', '.meta'])
            self.assertTrue(all(i in listdir(join(f, 'GitPython')) for i in ['git', 'doc', 'test']))
            self.assertCountEqual(listdir(join(f, 'core')), ['gitdb'])
            self.assertTrue(all(i in listdir(join(f, 'core', 'gitdb')) for i in ['gitdb', 'doc', 'setup.py']))

    @patch('gameta.cli.click.Context.ensure_object')
    def test_sync_repo_already_exists(self, mock_ensure_object):
        with self.runner.isolated_filesystem() as f:
            with zipfile.ZipFile(join(dirname(__file__), 'data', 'git.zip'), 'r') as template:
                template.extractall(f)
            with zipfile.ZipFile(join(dirname(__file__), 'data', 'gitdb.zip'), 'r') as template:
                template.extractall(join(f, 'core'))
            copyfile(join(dirname(__file__), 'data', '.meta_other_repos'), join(f, '.meta'))
            context = GametaContext()
            context.project_dir = f
            context.load()
            mock_ensure_object.return_value = context
            result = self.runner.invoke(self.sync)
            self.assertEqual(result.exit_code, 0)
            self.assertEqual(
                result.output,
                f'Syncing all child repositories in metarepo {f}\n'
                'Successfully synced GitPython to GitPython\n'
                "An error occurred Cmd('git') failed due to: exit code(128)\n"
                "  cmdline: git clone -v https://github.com/gitpython-developers/gitdb.git core/gitdb\n"
                "  stderr: 'fatal: destination path 'core/gitdb' already exists and is not an empty directory.\n"
                "', skipping repo\n"
            )
            self.assertCountEqual(listdir(f), ['GitPython', 'core', '.git', '.meta'])
            self.assertTrue(all(i in listdir(join(f, 'GitPython')) for i in ['git', 'doc', 'test']))
            self.assertCountEqual(listdir(join(f, 'core')), ['gitdb'])
            self.assertTrue(all(i in listdir(join(f, 'core', 'gitdb')) for i in ['gitdb', 'doc', 'setup.py']))
>>>>>>> c6c5c4d1
<|MERGE_RESOLUTION|>--- conflicted
+++ resolved
@@ -195,89 +195,4 @@
                 )
             with open(join(f, '.gitignore'), 'r') as m1:
                 with open(join(dirname(__file__), 'data', '.gitignore'), 'r') as m2:
-<<<<<<< HEAD
-                    self.assertEqual(m1.read(), m2.read())
-=======
-                    self.assertEqual(m1.read(), m2.read())
-
-
-class TestSync(TestCase):
-    def setUp(self) -> None:
-        self.maxDiff = None
-        self.runner = CliRunner()
-        self.sync = sync
-
-    @patch('gameta.cli.click.Context.ensure_object')
-    def test_sync_empty_meta_file(self, mock_ensure_object):
-        with self.runner.isolated_filesystem() as f:
-            with zipfile.ZipFile(join(dirname(__file__), 'data', 'git.zip'), 'r') as template:
-                template.extractall(f)
-            with open(join(f, '.meta'), 'w') as m:
-                json.dump(
-                    {
-                        'projects': {},
-                        "commands": {}
-                    }, m
-                )
-            context = GametaContext()
-            context.project_dir = f
-            context.load()
-            mock_ensure_object.return_value = context
-            result = self.runner.invoke(self.sync)
-            self.assertEqual(result.exit_code, 0)
-            self.assertEqual(
-                result.output,
-                f'Syncing all child repositories in metarepo {f}\n'
-            )
-
-    @patch('gameta.cli.click.Context.ensure_object')
-    def test_sync_all_repos(self, mock_ensure_object):
-        with self.runner.isolated_filesystem() as f:
-            with zipfile.ZipFile(join(dirname(__file__), 'data', 'git.zip'), 'r') as template:
-                template.extractall(f)
-            copyfile(join(dirname(__file__), 'data', '.meta_other_repos'), join(f, '.meta'))
-            context = GametaContext()
-            context.project_dir = f
-            context.load()
-            mock_ensure_object.return_value = context
-            result = self.runner.invoke(self.sync)
-            self.assertEqual(result.exit_code, 0)
-            self.assertEqual(
-                result.output,
-                f'Syncing all child repositories in metarepo {f}\n'
-                'Successfully synced GitPython to GitPython\n'
-                'Successfully synced gitdb to core/gitdb\n'
-            )
-            self.assertCountEqual(listdir(f), ['GitPython', 'core', '.git', '.meta'])
-            self.assertTrue(all(i in listdir(join(f, 'GitPython')) for i in ['git', 'doc', 'test']))
-            self.assertCountEqual(listdir(join(f, 'core')), ['gitdb'])
-            self.assertTrue(all(i in listdir(join(f, 'core', 'gitdb')) for i in ['gitdb', 'doc', 'setup.py']))
-
-    @patch('gameta.cli.click.Context.ensure_object')
-    def test_sync_repo_already_exists(self, mock_ensure_object):
-        with self.runner.isolated_filesystem() as f:
-            with zipfile.ZipFile(join(dirname(__file__), 'data', 'git.zip'), 'r') as template:
-                template.extractall(f)
-            with zipfile.ZipFile(join(dirname(__file__), 'data', 'gitdb.zip'), 'r') as template:
-                template.extractall(join(f, 'core'))
-            copyfile(join(dirname(__file__), 'data', '.meta_other_repos'), join(f, '.meta'))
-            context = GametaContext()
-            context.project_dir = f
-            context.load()
-            mock_ensure_object.return_value = context
-            result = self.runner.invoke(self.sync)
-            self.assertEqual(result.exit_code, 0)
-            self.assertEqual(
-                result.output,
-                f'Syncing all child repositories in metarepo {f}\n'
-                'Successfully synced GitPython to GitPython\n'
-                "An error occurred Cmd('git') failed due to: exit code(128)\n"
-                "  cmdline: git clone -v https://github.com/gitpython-developers/gitdb.git core/gitdb\n"
-                "  stderr: 'fatal: destination path 'core/gitdb' already exists and is not an empty directory.\n"
-                "', skipping repo\n"
-            )
-            self.assertCountEqual(listdir(f), ['GitPython', 'core', '.git', '.meta'])
-            self.assertTrue(all(i in listdir(join(f, 'GitPython')) for i in ['git', 'doc', 'test']))
-            self.assertCountEqual(listdir(join(f, 'core')), ['gitdb'])
-            self.assertTrue(all(i in listdir(join(f, 'core', 'gitdb')) for i in ['gitdb', 'doc', 'setup.py']))
->>>>>>> c6c5c4d1
+                    self.assertEqual(m1.read(), m2.read())