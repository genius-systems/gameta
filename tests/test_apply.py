import json
import subprocess
import sys
import zipfile
import venv
from os import listdir
from os.path import join, dirname, exists
from tempfile import mkdtemp
from shutil import copyfile, copytree, rmtree
from unittest import TestCase, skipIf
from unittest.mock import patch

from click.testing import CliRunner

from gameta.base.context import GametaContext, SHELL
from gameta.apply import apply


class TestApply(TestCase):
    def setUp(self) -> None:
        self.maxDiff = None
        self.runner = CliRunner()
        self.apply = apply

    @patch('gameta.cli.click.Context.ensure_object')
    def test_apply_key_parameters_not_provided(self, mock_ensure_object):
        with self.runner.isolated_filesystem() as f:
            with zipfile.ZipFile(join(dirname(__file__), 'data', 'git.zip'), 'r') as template:
                template.extractall(f)
            copyfile(join(dirname(__file__), 'data', '.gameta_other_repos'), join(f, '.gameta'))
            context = GametaContext()
            context.project_dir = f
            context.load()
            mock_ensure_object.return_value = context
            result = self.runner.invoke(self.apply)
            self.assertEqual(result.exit_code, 2)
            self.assertEqual(
                result.output,
                "Usage: apply [OPTIONS]\n"
                "Try 'apply --help' for help.\n"
                "\n"
                "Error: Missing option '--command' / '-c'.\n"
            )

    @patch('gameta.cli.click.Context.ensure_object')
    def test_apply_command_to_all_repositories(self, mock_ensure_object):
        params = {
            'commands': ['git fetch --all --tags --prune'],
            'actual_repositories': ['gameta', 'GitPython', 'gitdb']
        }
        with self.runner.isolated_filesystem() as f:
            copytree(join(dirname(dirname(__file__)), '.git'), join(f, '.git'))
            with zipfile.ZipFile(join(dirname(__file__), 'data', 'gitpython.zip'), 'r') as template:
                template.extractall(f)
            with zipfile.ZipFile(join(dirname(__file__), 'data', 'gitdb.zip'), 'r') as template:
                template.extractall(join(f, 'core'))
            copyfile(join(dirname(__file__), 'data', '.gameta_other_repos'), join(f, '.gameta'))
            context = GametaContext()
            context.project_dir = f
            context.load()
            mock_ensure_object.return_value = context
            result = self.runner.invoke(self.apply, ['--command', params['commands'][0], '-a'])
            self.assertEqual(result.exit_code, 0)
            self.assertEqual(
                result.output,
                f"Applying {params['commands']} to repos {params['actual_repositories']}\n"
                f"Executing git fetch --all --tags --prune in {params['actual_repositories'][0]}\n"
                f"Executing git fetch --all --tags --prune in {params['actual_repositories'][1]}\n"
                f"Executing git fetch --all --tags --prune in {params['actual_repositories'][2]}\n"
            )

    @patch('gameta.cli.click.Context.ensure_object')
    def test_apply_multiple_commands_to_all_repositories_with_parameter_substitution(self, mock_ensure_object):
        params = {
            'commands': [
                'git fetch --all --tags --prune',
                'git checkout {BRANCH}',
                'mkdir {$TMP}/{test_dir}',
                'cp -r . {$TMP}/{test_dir}'
            ],
            'actual_repositories': ['gameta', 'GitPython', 'gitdb']
        }
        tempdir = mkdtemp()
        with self.runner.isolated_filesystem() as f:
            copytree(join(dirname(dirname(__file__)), '.git'), join(f, '.git'))
            with zipfile.ZipFile(join(dirname(__file__), 'data', 'gitpython.zip'), 'r') as template:
                template.extractall(f)
            with zipfile.ZipFile(join(dirname(__file__), 'data', 'gitdb.zip'), 'r') as template:
                template.extractall(join(f, 'core'))
            with open(join(dirname(__file__), 'data', '.gameta_other_repos'), 'r') as m1:
                output = json.load(m1)
                with open(join(f, '.gameta'), 'w+') as m2:
                    output['repositories']['gameta'].update({'test_dir': 'test_gameta'})
                    output['repositories']['gitdb'].update({'test_dir': 'test_gitdb'})
                    output['repositories']['GitPython'].update({'test_dir': 'test_gitpython'})
                    output.update({'constants': {'BRANCH': 'master'}})
                    json.dump(output, m2)
            context = GametaContext()
            context.project_dir = f
            context.load()
            context.env_vars['$TMP'] = tempdir
            mock_ensure_object.return_value = context

            output = [c for repo, c in context.apply(
                list(params['commands']), repos=list(context.repositories), shell=True
            )]
            result = self.runner.invoke(
                self.apply,
                [
                    '--command', params['commands'][0],
                    '--command', params['commands'][1],
                    '--command', params['commands'][2],
                    '--command', params['commands'][3],
                    '-a'
                ]
            )
            self.assertEqual(result.exit_code, 0)
            self.assertEqual(
                result.output,
                "Multiple commands detected, executing in a separate shell\n"
                f"Applying {params['commands']} to repos {params['actual_repositories']} in a separate shell\n"
                f"Executing {' '.join(output[0])} in {params['actual_repositories'][0]}\n"
                f"Executing {' '.join(output[1])} in {params['actual_repositories'][1]}\n"
                f"Executing {' '.join(output[2])} in {params['actual_repositories'][2]}\n"
            )
            self.assertCountEqual(listdir(tempdir), ['test_gitdb', 'test_gitpython', 'test_gameta'])
            self.assertTrue(all(
                i in listdir(join(tempdir, 'test_gameta')) for i in ['.git', '.gameta', 'GitPython', 'core']
            ))
            self.assertTrue(all(i in listdir(join(tempdir, 'test_gitpython')) for i in ['git', 'doc', 'test']))
            self.assertTrue(all(i in listdir(join(tempdir, 'test_gitdb')) for i in ['gitdb', 'doc', 'setup.py']))
        rmtree(tempdir)

    @patch('gameta.cli.click.Context.ensure_object')
    def test_apply_command_to_tagged_repositories(self, mock_ensure_object):
        params = {
            'commands': ['git fetch --all --tags --prune'],
            'tags': ['c'],
            'actual_repositories': ['GitPython', 'gitdb']
        }
        with self.runner.isolated_filesystem() as f:
            copytree(join(dirname(dirname(__file__)), '.git'), join(f, '.git'))
            with zipfile.ZipFile(join(dirname(__file__), 'data', 'gitpython.zip'), 'r') as template:
                template.extractall(f)
            with zipfile.ZipFile(join(dirname(__file__), 'data', 'gitdb.zip'), 'r') as template:
                template.extractall(join(f, 'core'))
            copyfile(join(dirname(__file__), 'data', '.gameta_other_repos'), join(f, '.gameta'))
            context = GametaContext()
            context.project_dir = f
            context.load()
            mock_ensure_object.return_value = context
            result = self.runner.invoke(self.apply, ['--command', params['commands'][0], '-t', params['tags'][0]])
            self.assertEqual(result.exit_code, 0)
            self.assertEqual(
                result.output,
                f"Applying {params['commands']} to repos {params['actual_repositories']}\n"
                f"Executing git fetch --all --tags --prune in {params['actual_repositories'][0]}\n"
                f"Executing git fetch --all --tags --prune in {params['actual_repositories'][1]}\n"
            )

    @patch('gameta.cli.click.Context.ensure_object')
    def test_apply_command_to_tagged_repositories_that_do_not_exist(self, mock_ensure_object):
        params = {
            'commands': ['git fetch --all --tags --prune'],
            'tags': ['hello', 'world'],
            'repositories': [],
            'actual_repositories': ['gameta', 'GitPython', 'gitdb']
        }
        with self.runner.isolated_filesystem() as f:
            copytree(join(dirname(dirname(__file__)), '.git'), join(f, '.git'))
            with zipfile.ZipFile(join(dirname(__file__), 'data', 'gitpython.zip'), 'r') as template:
                template.extractall(f)
            with zipfile.ZipFile(join(dirname(__file__), 'data', 'gitdb.zip'), 'r') as template:
                template.extractall(join(f, 'core'))
            copyfile(join(dirname(__file__), 'data', '.gameta_other_repos'), join(f, '.gameta'))
            context = GametaContext()
            context.project_dir = f
            context.load()
            mock_ensure_object.return_value = context
            result = self.runner.invoke(
                self.apply, ['--command', params['commands'][0], '-t', params['tags'][0], '-t', params['tags'][1]]
            )
            self.assertEqual(result.exit_code, 1)
            self.assertEqual(
                result.output,
                f"Error: The current configuration (tags: {params['tags']}, repositories: {params['repositories']}) "
                f"yielded no repositories, please check that you entered valid tags and repositories\n"
            )

    @patch('gameta.cli.click.Context.ensure_object')
    def test_apply_command_to_specified_repositories(self, mock_ensure_object):
        params = {
            'commands': ['git fetch --all --tags --prune', ],
            'repositories': ['GitPython'],
            'actual_repositories': ['GitPython']
        }
        with self.runner.isolated_filesystem() as f:
            copytree(join(dirname(dirname(__file__)), '.git'), join(f, '.git'))
            with zipfile.ZipFile(join(dirname(__file__), 'data', 'gitpython.zip'), 'r') as template:
                template.extractall(f)
            with zipfile.ZipFile(join(dirname(__file__), 'data', 'gitdb.zip'), 'r') as template:
                template.extractall(join(f, 'core'))
            copyfile(join(dirname(__file__), 'data', '.gameta_other_repos'), join(f, '.gameta'))
            context = GametaContext()
            context.project_dir = f
            context.load()
            mock_ensure_object.return_value = context
            result = self.runner.invoke(
                self.apply, ['--command', params['commands'][0], '-r', params['repositories'][0]]
            )
            self.assertEqual(result.exit_code, 0)
            self.assertEqual(
                result.output,
                f"Applying {params['commands']} to repos {params['repositories']}\n"
                f"Executing git fetch --all --tags --prune in {params['actual_repositories'][0]}\n"
            )

    @patch('gameta.cli.click.Context.ensure_object')
    def test_apply_command_to_specified_repositories_that_do_not_exist(self, mock_ensure_object):
        params = {
            'commands': ['git fetch --all --tags --prune'],
            'repositories': ['hello', 'world'],
            'actual_repositories': ['gameta', 'GitPython', 'gitdb'],
            'tags': []
        }
        with self.runner.isolated_filesystem() as f:
            copytree(join(dirname(dirname(__file__)), '.git'), join(f, '.git'))
            with zipfile.ZipFile(join(dirname(__file__), 'data', 'gitpython.zip'), 'r') as template:
                template.extractall(f)
            with zipfile.ZipFile(join(dirname(__file__), 'data', 'gitdb.zip'), 'r') as template:
                template.extractall(join(f, 'core'))
            copyfile(join(dirname(__file__), 'data', '.gameta_other_repos'), join(f, '.gameta'))
            context = GametaContext()
            context.project_dir = f
            context.load()
            mock_ensure_object.return_value = context
            result = self.runner.invoke(
                self.apply,
                ['--command', params['commands'][0], '-r', params['repositories'][0], '-r', params['repositories'][1]]
            )
            self.assertEqual(result.exit_code, 1)
            self.assertEqual(
                result.output,
                f"Error: The current configuration (tags: {params['tags']}, repositories: {params['repositories']}) "
                f"yielded no repositories, please check that you entered valid tags and repositories\n"
            )

    @patch('gameta.cli.click.Context.ensure_object')
    def test_apply_command_to_merged_tags_and_repos(self, mock_ensure_object):
        params = {
            'commands': ['git fetch --all --tags --prune', ],
            'tags': ['metarepo'],
            'repositories': ['gitdb'],
            'actual_repositories': ['gameta', 'gitdb']
        }
        with self.runner.isolated_filesystem() as f:
            copytree(join(dirname(dirname(__file__)), '.git'), join(f, '.git'))
            with zipfile.ZipFile(join(dirname(__file__), 'data', 'gitpython.zip'), 'r') as template:
                template.extractall(f)
            with zipfile.ZipFile(join(dirname(__file__), 'data', 'gitdb.zip'), 'r') as template:
                template.extractall(join(f, 'core'))
            copyfile(join(dirname(__file__), 'data', '.gameta_other_repos'), join(f, '.gameta'))
            context = GametaContext()
            context.project_dir = f
            context.load()
            mock_ensure_object.return_value = context
            result = self.runner.invoke(
                self.apply,
                ['--command', params['commands'][0], '-t', params['tags'][0], '-r', params['repositories'][0]]
            )
            self.assertEqual(result.exit_code, 0)
            self.assertEqual(
                result.output,
                f"Applying {params['commands']} to repos {params['actual_repositories']}\n"
                f"Executing git fetch --all --tags --prune in {params['actual_repositories'][0]}\n"
                f"Executing git fetch --all --tags --prune in {params['actual_repositories'][1]}\n"
            )

    @patch('gameta.cli.click.Context.ensure_object')
    def test_apply_command_in_separate_shell(self, mock_ensure_object):
        params = {
            'commands': ['git fetch --all --tags --prune'],
            'actual_repositories': ['gameta']
        }
        with self.runner.isolated_filesystem() as f:
            copytree(join(dirname(dirname(__file__)), '.git'), join(f, '.git'))
            with zipfile.ZipFile(join(dirname(__file__), 'data', 'gitpython.zip'), 'r') as template:
                template.extractall(f)
            with zipfile.ZipFile(join(dirname(__file__), 'data', 'gitdb.zip'), 'r') as template:
                template.extractall(join(f, 'core'))
            copyfile(join(dirname(__file__), 'data', '.gameta_other_repos'), join(f, '.gameta'))
            context = GametaContext()
            context.project_dir = f
            context.load()
            mock_ensure_object.return_value = context
            result = self.runner.invoke(self.apply, ['--command', params['commands'][0], '-s'])
            self.assertEqual(result.exit_code, 0)
            self.assertEqual(
                result.output,
                f"Applying {params['commands']} to repos {params['actual_repositories']} in a separate shell\n"
                f"Executing {SHELL} -c git fetch --all --tags --prune in {params['actual_repositories'][0]}\n"
            )

    @patch('gameta.cli.click.Context.ensure_object')
    def test_apply_command_with_python_interpreter(self, mock_ensure_object):
        params = {
            'commands': [
                'from random import choice\n'
                'from string import ascii_lowercase, ascii_uppercase, digits, punctuation\n'
                'with open("{ENCRYPTION_FILE_NAME}", "w") as f:\n'
                '    f.write("".join([choice(ascii_lowercase + ascii_uppercase + digits + punctuation) '
                'for _ in range({KEY_LEN})]))',
                'from os import getcwd\n'
                'from os.path import join, exists\n'
                'from shutil import copyfile\n'
                'for repo, details in {__repos__}.items():\n'
                '    if not exists(join(getcwd(), details["path"], "{ENCRYPTION_FILE_NAME}")):\n'
                '        copyfile("{ENCRYPTION_FILE_NAME}", join(getcwd(), details["path"], "{ENCRYPTION_FILE_NAME}"))'
            ],
            'tags': ['metarepo'],
            'actual_repositories': ['gameta'],
            'encryption_file_name': 'encryption.txt',
            'key_len': 16
        }
        with self.runner.isolated_filesystem() as f:
            copytree(join(dirname(dirname(__file__)), '.git'), join(f, '.git'))
            with zipfile.ZipFile(join(dirname(__file__), 'data', 'gitpython.zip'), 'r') as template:
                template.extractall(f)
            with zipfile.ZipFile(join(dirname(__file__), 'data', 'gitdb.zip'), 'r') as template:
                template.extractall(join(f, 'core'))
            with open(join(dirname(__file__), 'data', '.gameta_other_repos'), 'r') as m1:
                output = json.load(m1)
                with open(join(f, '.gameta'), 'w+') as m2:
                    output.update(
                        {
                            'constants': {
                                'ENCRYPTION_FILE_NAME': params['encryption_file_name'],
                                'KEY_LEN': params['key_len']
                            }
                        }
                    )
                    json.dump(output, m2)
            context = GametaContext()
            context.project_dir = f
            context.load()
            mock_ensure_object.return_value = context

            output = [c for c in context.apply(params['commands'], python=True, repos=list(context.repositories))]
            result = self.runner.invoke(
                self.apply, [
                    '--command', params['commands'][0],
                    '--command', params['commands'][1],
                    '--tags', params['tags'][0],
                    '-p', '-v'
                ]
            )
            self.assertEqual(result.exit_code, 0)
            self.assertEqual(
                result.output,
                "Multiple commands detected, executing in a separate shell\n"
                f"Applying {params['commands']} to repos {params['actual_repositories']} in a separate shell\n"
                f"Executing {output[0][1][0]} {output[0][1][1]} {output[0][1][2]} in "
                f"{params['actual_repositories'][0]}\n"
            )
            for path in [f, join(f, 'GitPython'), join(f, 'core', 'gitdb')]:
                self.assertTrue(exists(join(path, params['encryption_file_name'])))
                with open(join(path, params['encryption_file_name'])) as e:
                    self.assertEqual(len(e.read()), params['key_len'])

    @patch('gameta.cli.click.Context.ensure_object')
    def test_apply_command_with_python_interpreter_invalid_python_script(self, mock_ensure_object):
        params = {
            'commands': [
                'from random import choice\n'
                'from string import ascii_lowercase, ascii_uppercase, digits, punctuation\n'
                'with open("{ENCRYPTION_FILE_NAME}", "w") as f:\n'
                '    f.write(".join([choice(ascii_lowercase + ascii_uppercase + digits + punctuation) '  # Missing one "
                'for _ in range({KEY_LEN})]))',
                'from os import getcwd\n'
                'from os.path import join, exists\n'
                'from shutil import copyfile\n'
                'for repo, details in {__repos__}.items():\n'
                '    if not exists(join(getcwd(), details["path"], "{ENCRYPTION_FILE_NAME}")):\n'
                '        copyfile("{ENCRYPTION_FILE_NAME}", join(getcwd(), details["path"], "{ENCRYPTION_FILE_NAME}"))'
            ],
            'tags': ['metarepo'],
            'actual_repositories': ['gameta'],
            'encryption_file_name': 'encryption.txt',
            'key_len': 16
        }
        with self.runner.isolated_filesystem() as f:
            copytree(join(dirname(dirname(__file__)), '.git'), join(f, '.git'))
            with zipfile.ZipFile(join(dirname(__file__), 'data', 'gitpython.zip'), 'r') as template:
                template.extractall(f)
            with zipfile.ZipFile(join(dirname(__file__), 'data', 'gitdb.zip'), 'r') as template:
                template.extractall(join(f, 'core'))
            with open(join(dirname(__file__), 'data', '.gameta_other_repos'), 'r') as m1:
                output = json.load(m1)
                with open(join(f, '.gameta'), 'w+') as m2:
                    output.update(
                        {
                            'constants': {
                                'ENCRYPTION_FILE_NAME': params['encryption_file_name'],
                                'KEY_LEN': params['key_len']
                            }
                        }
                    )
                    json.dump(output, m2)
            context = GametaContext()
            context.project_dir = f
            context.load()
            mock_ensure_object.return_value = context
            result = self.runner.invoke(
                self.apply, [
                    '--command', params['commands'][0],
                    '--command', params['commands'][1],
                    '--tags', params['tags'][0],
                    '-p', '-v'
                ]
            )
            self.assertEqual(result.exit_code, 1)
            self.assertEqual(
                result.output,
                f"Error: One of the commands in {params['commands']} is not a valid Python script\n"
            )

    @patch('gameta.cli.click.Context.ensure_object')
    def test_apply_command_with_python_interpreter_shell_command_passed(self, mock_ensure_object):
        params = {
            'commands': ['git fetch --all --tags --prune', ],
            'tags': ['metarepo'],
            'actual_repositories': ['gameta'],
            'encryption_file_name': 'encryption.txt',
            'key_len': 16
        }
        with self.runner.isolated_filesystem() as f:
            copytree(join(dirname(dirname(__file__)), '.git'), join(f, '.git'))
            with zipfile.ZipFile(join(dirname(__file__), 'data', 'gitpython.zip'), 'r') as template:
                template.extractall(f)
            with zipfile.ZipFile(join(dirname(__file__), 'data', 'gitdb.zip'), 'r') as template:
                template.extractall(join(f, 'core'))
            with open(join(dirname(__file__), 'data', '.gameta_other_repos'), 'r') as m1:
                output = json.load(m1)
                with open(join(f, '.gameta'), 'w+') as m2:
                    output.update(
                        {
                            'constants': {
                                'ENCRYPTION_FILE_NAME': params['encryption_file_name'],
                                'KEY_LEN': params['key_len']
                            }
                        }
                    )
                    json.dump(output, m2)
            context = GametaContext()
            context.project_dir = f
            context.load()
            mock_ensure_object.return_value = context

            result = self.runner.invoke(
                self.apply, [
                    '--command', params['commands'][0],
                    '--tags', params['tags'][0],
                    '-p', '-v'
                ]
            )
            self.assertEqual(result.exit_code, 1)
            self.assertEqual(
                result.output,
                f"Error: One of the commands in {params['commands']} is not a valid Python script\n"
            )

    @patch('gameta.cli.click.Context.ensure_object')
    def test_apply_raise_errors(self, mock_ensure_object):
        params = {
            'commands': ['git fetch --all --tags --prune', ]
        }
        with self.runner.isolated_filesystem() as f:
            with zipfile.ZipFile(join(dirname(__file__), 'data', 'git.zip'), 'r') as template:
                template.extractall(f)
            with zipfile.ZipFile(join(dirname(__file__), 'data', 'gitpython.zip'), 'r') as template:
                template.extractall(f)
            with zipfile.ZipFile(join(dirname(__file__), 'data', 'gitdb.zip'), 'r') as template:
                template.extractall(join(f, 'core'))
            copyfile(join(dirname(__file__), 'data', '.gameta_other_repos'), join(f, '.gameta'))
            context = GametaContext()
            context.project_dir = f
            context.load()
            mock_ensure_object.return_value = context
            result = self.runner.invoke(self.apply, ['--command', params['commands'][0], '-e'])
<<<<<<< HEAD
=======
            self.assertTrue(result.exit_code in [128, 1])

    @patch('gameta.cli.click.Context.ensure_object')
    def test_apply_command_failed_to_execute(self, mock_ensure_object):
        params = {
            'commands': ['rm test', ],
            'actual_repositories': ['gameta', 'GitPython', 'gitdb'],
        }
        with self.runner.isolated_filesystem() as f:
            copytree(join(dirname(dirname(__file__)), '.git'), join(f, '.git'))
            with zipfile.ZipFile(join(dirname(__file__), 'data', 'gitpython.zip'), 'r') as template:
                template.extractall(f)
            with zipfile.ZipFile(join(dirname(__file__), 'data', 'gitdb.zip'), 'r') as template:
                template.extractall(join(f, 'core'))
            copyfile(join(dirname(__file__), 'data', '.meta_other_repos'), join(f, '.meta'))
            context = GametaContext()
            context.project_dir = f
            context.load()
            mock_ensure_object.return_value = context
            result = self.runner.invoke(self.apply, ['--command', params['commands'][0], '-e'])
            self.assertEqual(result.exit_code, 1)
            self.assertEqual(
                result.output,
                f"Applying {params['commands']} to repos {params['actual_repositories']}\n"
                f"Executing rm test in {params['actual_repositories'][0]}\n"
                f"Error: CalledProcessError.Command '['rm', 'test']' returned non-zero exit status 1. "
                f"occurred when executing command ['rm', 'test'] in gameta\n"
            )

    @patch('gameta.cli.click.Context.ensure_object')
    def test_apply_command_failed_to_execute_verbose(self, mock_ensure_object):
        params = {
            'commands': ['rm test', ],
            'actual_repositories': ['gameta', 'GitPython', 'gitdb'],
        }
        with self.runner.isolated_filesystem() as f:
            copytree(join(dirname(dirname(__file__)), '.git'), join(f, '.git'))
            with zipfile.ZipFile(join(dirname(__file__), 'data', 'gitpython.zip'), 'r') as template:
                template.extractall(f)
            with zipfile.ZipFile(join(dirname(__file__), 'data', 'gitdb.zip'), 'r') as template:
                template.extractall(join(f, 'core'))
            copyfile(join(dirname(__file__), 'data', '.meta_other_repos'), join(f, '.meta'))
            context = GametaContext()
            context.project_dir = f
            context.load()
            mock_ensure_object.return_value = context
            result = self.runner.invoke(self.apply, ['--command', params['commands'][0], '-e', '-v'])
>>>>>>> c6c5c4d1
            self.assertEqual(result.exit_code, 1)
            self.assertTrue("rm: cannot remove 'test': No such file or directory\n" in result.output)

    @patch('gameta.cli.click.Context.ensure_object')
    def test_apply_verbose(self, mock_ensure_object):
        params = {
            'commands': ['git fetch --all --tags --prune'],
            'actual_repositories': ['gameta', 'GitPython', 'gitdb']
        }
        with self.runner.isolated_filesystem() as f:
            copytree(join(dirname(dirname(__file__)), '.git'), join(f, '.git'))
            with zipfile.ZipFile(join(dirname(__file__), 'data', 'gitpython.zip'), 'r') as template:
                template.extractall(f)
            with zipfile.ZipFile(join(dirname(__file__), 'data', 'gitdb.zip'), 'r') as template:
                template.extractall(join(f, 'core'))
            copyfile(join(dirname(__file__), 'data', '.gameta_other_repos'), join(f, '.gameta'))
            context = GametaContext()
            context.project_dir = f
            context.load()
            mock_ensure_object.return_value = context
            result = self.runner.invoke(self.apply, ['--command', params['commands'][0], '-v', '-a'])
            self.assertEqual(result.exit_code, 0)
            self.assertTrue(len(result.output.split('\n')) >= 18)

    @skipIf(f'{sys.version_info.major}.{sys.version_info.minor}' == '3.9',
            'Cryptography is not yet Python 3.9 compatible')
    @patch('gameta.cli.click.Context.ensure_object')
    def test_apply_shell_command_with_virtualenv(self, mock_ensure_object):
        params = {
            'commands': ['pip3 install cryptography==3.3.2'],
            'actual_repositories': ['gameta'],
            'venv': 'test',
            'directory': 'test'
        }
        with self.runner.isolated_filesystem() as f:
            copytree(join(dirname(dirname(__file__)), '.git'), join(f, '.git'))
            with zipfile.ZipFile(join(dirname(__file__), 'data', 'gitpython.zip'), 'r') as template:
                template.extractall(f)
            with zipfile.ZipFile(join(dirname(__file__), 'data', 'gitdb.zip'), 'r') as template:
                template.extractall(join(f, 'core'))
            venv.create(params['directory'], clear=False, with_pip=True, symlinks=False, system_site_packages=False)
            with open(join(dirname(__file__), 'data', '.gameta_other_repos'), 'r') as m1:
                output = json.load(m1)
                with open(join(f, '.gameta'), 'w') as m2:
                    output.update({'virtualenvs': {params['venv']: join(f, params['directory'])}})
                    json.dump(output, m2)
            context = GametaContext()
            context.project_dir = f
            context.load()
            mock_ensure_object.return_value = context
            result = self.runner.invoke(
                self.apply,
                [
                    '--command', params['commands'][0],
                    '-ve', params['venv'],
                    '-r', params['actual_repositories'][0]
                ]
            )
            self.assertEqual(result.exit_code, 0)
            self.assertEqual(
                result.output,
                f"Applying {params['commands']} to repos {params['actual_repositories']} "
                f"with virtualenv {params['venv']}\n"
                f"Executing {SHELL} -c . {join(f, 'test', 'bin', 'activate')} && "
                f"{params['commands'][0]} in {params['actual_repositories'][0]}\n"
            )
            subprocess.check_output(
                [
                    i
                    for i in context.apply(
                        [
                            'from cryptography.fernet import Fernet\n'
                            'key = Fernet.generate_key()\n'
                            'encryptor = Fernet(key)\n'
                            'message = encryptor.encrypt(b"This is a secret message")\n'
                            'with open("encryption.txt", "wb") as f:\n'
                            '    f.write(message)\n'
                            'with open("key", "wb") as f:\n'
                            '    f.write(key)\n',
                        ],
                        repos=list(context.repositories),
                        python=True,
                        venv=params['venv']
                    )
                ][0][1]
            )
            self.assertTrue(exists(join(f, 'encryption.txt')))
            self.assertTrue(exists(join(f, 'key')))

    @skipIf(f'{sys.version_info.major}.{sys.version_info.minor}' == '3.9',
            'Cryptography is not yet Python 3.9 compatible')
    @patch('gameta.cli.click.Context.ensure_object')
    def test_apply_python_command_with_virtualenv(self, mock_ensure_object):
        params = {
            'commands': [
                'from cryptography.fernet import Fernet\n'
                'key = Fernet.generate_key()\n'
                'encryptor = Fernet(key)\n'
                'message = encryptor.encrypt(b"This is a secret message")\n'
                'with open("{ENCRYPTION_FILE_NAME}", "wb") as f:\n'
                '    f.write(message)\n'
                'with open("key", "wb") as f:\n'
                '    f.write(key)\n',
                'from cryptography.fernet import Fernet\n'
                'with open("key", "rb") as f:\n'
                '    decryptor = Fernet(f.read())\n'
                'with open("{ENCRYPTION_FILE_NAME}", "rb") as f:\n'
                '    print("This is the decrypted message:", decryptor.decrypt(f.read()).decode("utf-8"))\n'
            ],
            'encrypted_message': b'gAAAAABfvlQP7cPwZlRhwA2X1pApIGoaJPS_v9bQLK3JNRin4BV9uFSUGrZPOKtCyaSqb1xOq5h'
                                 b'u9RhZTRlxTDMiC1NTo5Q221Qtn8YRFZJY1plv3_V_45I=',
            'decrypted_message': 'This is a secret message',
            'actual_repositories': ['gameta'],
            'venv': 'test',
            'directory': 'test',
            'encryption_file_name': 'encryption.txt'
        }
        with self.runner.isolated_filesystem() as f:
            copytree(join(dirname(dirname(__file__)), '.git'), join(f, '.git'))
            with zipfile.ZipFile(join(dirname(__file__), 'data', 'gitpython.zip'), 'r') as template:
                template.extractall(f)
            with zipfile.ZipFile(join(dirname(__file__), 'data', 'gitdb.zip'), 'r') as template:
                template.extractall(join(f, 'core'))
            venv.create(params['directory'], clear=False, with_pip=True, symlinks=False, system_site_packages=False)
            with open(join(dirname(__file__), 'data', '.gameta_other_repos'), 'r') as m1:
                output = json.load(m1)
                with open(join(f, '.gameta'), 'w') as m2:
                    output.update(
                        {
                            'virtualenvs': {
                                params['venv']: join(f, params['directory'])
                            },
                            'constants': {
                                'ENCRYPTION_FILE_NAME': params['encryption_file_name']
                            }
                        }
                    )
                    json.dump(output, m2)
            context = GametaContext()
            context.project_dir = f
            context.load()
            mock_ensure_object.return_value = context
            subprocess.check_output(context.virtualenv(params['venv'], ['pip3 install cryptography==3.3.2']))
            result = self.runner.invoke(
                self.apply,
                [
                    '--command', params['commands'][0],
                    '--command', params['commands'][1],
                    '-ve', params['venv'],
                    '-r', params['actual_repositories'][0],
                    '-p', '-v', '-e'
                ]
            )
            output = [c for c in context.apply(params['commands'], repos=list(context.repositories), python=True)]
            self.assertEqual(result.exit_code, 0)
            self.assertEqual(
                result.output,
                "Multiple commands detected, executing in a separate shell\n"
                f"Applying {params['commands']} to repos {params['actual_repositories']} "
                f"with virtualenv {params['venv']}\n"
                f"Executing {SHELL} -c . {join(f, 'test', 'bin', 'activate')} && "
                f"{output[0][1][2]} in {params['actual_repositories'][0]}\n"
                f"This is the decrypted message: {params['decrypted_message']}\n"
            )
            self.assertTrue(all(i in listdir(f) for i in [params['encryption_file_name'], 'key']))

    @patch('gameta.cli.click.Context.ensure_object')
    def test_apply_command_with_nonexistent_virtualenv(self, mock_ensure_object):
        params = {
            'commands': ['pip3 install cryptography==3.3.2'],
            'actual_repositories': ['gameta'],
            'invalid_venv': 'venv',
            'venv': 'test',
            'directory': 'test'
        }
        with self.runner.isolated_filesystem() as f:
            copytree(join(dirname(dirname(__file__)), '.git'), join(f, '.git'))
            with zipfile.ZipFile(join(dirname(__file__), 'data', 'gitpython.zip'), 'r') as template:
                template.extractall(f)
            with zipfile.ZipFile(join(dirname(__file__), 'data', 'gitdb.zip'), 'r') as template:
                template.extractall(join(f, 'core'))
            venv.create(params['directory'], clear=False, with_pip=True, symlinks=False, system_site_packages=False)
            with open(join(dirname(__file__), 'data', '.gameta_other_repos'), 'r') as m1:
                output = json.load(m1)
                with open(join(f, '.gameta'), 'w') as m2:
                    output.update({'virtualenvs': {params['venv']: join(f, params['directory'])}})
                    json.dump(output, m2)
            context = GametaContext()
            context.project_dir = f
            context.load()
            mock_ensure_object.return_value = context
            result = self.runner.invoke(
                self.apply,
                [
                    '--command', params['commands'][0],
                    '-ve', params['invalid_venv'],
                    '-r', params['actual_repositories'][0]
                ]
            )
            self.assertEqual(result.exit_code, 1)
            self.assertEqual(
                result.output,
                f"Error: Virtualenv {params['invalid_venv']} has not been registered\n"
            )<|MERGE_RESOLUTION|>--- conflicted
+++ resolved
@@ -487,8 +487,6 @@
             context.load()
             mock_ensure_object.return_value = context
             result = self.runner.invoke(self.apply, ['--command', params['commands'][0], '-e'])
-<<<<<<< HEAD
-=======
             self.assertTrue(result.exit_code in [128, 1])
 
     @patch('gameta.cli.click.Context.ensure_object')
@@ -503,7 +501,7 @@
                 template.extractall(f)
             with zipfile.ZipFile(join(dirname(__file__), 'data', 'gitdb.zip'), 'r') as template:
                 template.extractall(join(f, 'core'))
-            copyfile(join(dirname(__file__), 'data', '.meta_other_repos'), join(f, '.meta'))
+            copyfile(join(dirname(__file__), 'data', '.gameta_other_repos'), join(f, '.meta'))
             context = GametaContext()
             context.project_dir = f
             context.load()
@@ -530,13 +528,12 @@
                 template.extractall(f)
             with zipfile.ZipFile(join(dirname(__file__), 'data', 'gitdb.zip'), 'r') as template:
                 template.extractall(join(f, 'core'))
-            copyfile(join(dirname(__file__), 'data', '.meta_other_repos'), join(f, '.meta'))
+            copyfile(join(dirname(__file__), 'data', '.gameta_other_repos'), join(f, '.meta'))
             context = GametaContext()
             context.project_dir = f
             context.load()
             mock_ensure_object.return_value = context
             result = self.runner.invoke(self.apply, ['--command', params['commands'][0], '-e', '-v'])
->>>>>>> c6c5c4d1
             self.assertEqual(result.exit_code, 1)
             self.assertTrue("rm: cannot remove 'test': No such file or directory\n" in result.output)
 
